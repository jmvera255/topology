--- conflicted
+++ resolved
@@ -154,21 +154,23 @@
   StartTime: Apr 17, 2018 04:00 +0000
 # ----------------------------------------------------------
 - Class: SCHEDULED
-<<<<<<< HEAD
+  ID: 283228049
+  Description: OS upgrade
+  Severity: Outage
+  StartTime: Jul 22, 2019 12:00 +0000
+  EndTime: Jul 26, 2019 18:00 +0000
+  CreatedTime: Jul 16, 2019 19:20 +0000
+  ResourceName: uprm-cms-ce
+  Services:
+  - CE
+# ----------------------------------------------------------
+- Class: SCHEDULED
   ID: 717719159
   Description: Campus Wide Electricity scheduled outage
   Severity: Outage
   StartTime: Dec 02, 2020 11:00 +0000
   EndTime: Dec 02, 2020 19:00 +0000
   CreatedTime: Nov 30, 2020 15:31 +0000
-=======
-  ID: 283228049
-  Description: OS upgrade
-  Severity: Outage
-  StartTime: Jul 22, 2019 12:00 +0000
-  EndTime: Jul 26, 2019 18:00 +0000
-  CreatedTime: Jul 16, 2019 19:20 +0000
->>>>>>> 48d62c85
   ResourceName: uprm-cms-ce
   Services:
   - CE
